--- conflicted
+++ resolved
@@ -2,16 +2,10 @@
 
 import { v4 as uuidv4 } from "uuid";
 import { articlesDb, operationsQueueDb } from "./config"; // Import the initialized DB instances
-import { removeDuplicateArticles } from "./duplicates"; // Import from new file
+// Removed unused import: import { removeDuplicateArticles } from "./duplicates";
 import type { Article, ArticleCategory, QueuedOperation } from "./types"; // Import necessary types
 import { executeWithRetry } from "./utils";
-<<<<<<< HEAD
-
-// Re-export removeDuplicateArticles to maintain API
-export { removeDuplicateArticles };
-
-=======
->>>>>>> c90a0fba
+// Removed redundant re-export of removeDuplicateArticles
 // Helper to infer category from type
 const inferCategoryFromType = (type: Article["type"]): ArticleCategory => {
 	switch (type) {
@@ -280,157 +274,7 @@
 			}
 		}
 
-<<<<<<< HEAD
-		// 3. Check for existing articles with the same URL to prevent duplicates
-		const existingDocsByUrl = new Map<string, Article>();
-		try {
-			// Fetch all articles to check for URL duplicates
-			const allDocsResponse = await articlesDb.allDocs<Article>({
-				include_docs: true,
-			});
-
-			const allArticles: Article[] = allDocsResponse.rows
-				.filter((row) => !!row.doc && row.id.startsWith("article_")) // Ensure doc exists and is an article
-				.map((row) => row.doc as Article);
-
-			// Create a map of URL to article for quick lookup
-			for (const article of allArticles) {
-				if (article.url) {
-					// Normalize URL for comparison
-					const normalizedUrl = article.url
-						.toLowerCase()
-						.trim()
-						.replace(/\/$/, "");
-					existingDocsByUrl.set(normalizedUrl, article);
-				}
-			}
-
-			console.log(
-				`Checked ${allArticles.length} articles for URL duplicates, found ${existingDocsByUrl.size} unique URLs.`,
-			);
-		} catch (fetchError) {
-			console.error(
-				"Error fetching articles for URL duplicate check:",
-				fetchError,
-			);
-			// Continue without URL duplicate checking if this fails
-		}
-
-		// 4. Merge and prepare final documents for bulkDocs, checking for URL duplicates
-		const finalDocsToSave: Article[] = [];
-		const processedUrls = new Set<string>(); // Track URLs we've already processed
-
-		for (const doc of docsToProcess) {
-			// Check if we already have an existing document with this ID
-			const existingDocById = existingDocsMap.get(doc._id);
-
-			// Normalize URL for comparison
-			const normalizedUrl = doc.url.toLowerCase().trim().replace(/\/$/, "");
-
-			// Check if we've already processed this URL in this batch
-			if (processedUrls.has(normalizedUrl)) {
-				console.log(
-					`Skipping duplicate URL in batch: ${doc.url} (ID: ${doc._id})`,
-				);
-				continue;
-			}
-
-			// Check if we already have an existing document with this URL
-			const existingDocByUrl = existingDocsByUrl.get(normalizedUrl);
-
-			let finalDoc: Article;
-
-			if (existingDocById) {
-				// If we have an existing doc with the same ID, update it
-				console.log(`Updating existing article with ID: ${doc._id}`);
-				finalDoc = {
-					_id: existingDocById._id,
-					_rev: existingDocById._rev, // Use existing revision for update
-					userId: doc.userId ?? existingDocById.userId,
-					title: doc.title ?? existingDocById.title,
-					url: doc.url ?? existingDocById.url,
-					content: doc.content ?? existingDocById.content,
-					excerpt: doc.excerpt ?? existingDocById.excerpt,
-					htmlContent: doc.htmlContent ?? existingDocById.htmlContent,
-					type: doc.type ?? existingDocById.type,
-					savedAt: doc.savedAt ?? existingDocById.savedAt,
-					status: doc.status ?? existingDocById.status ?? "inbox",
-					isRead: doc.isRead ?? existingDocById.isRead,
-					favorite: doc.favorite ?? existingDocById.favorite,
-					tags: doc.tags ?? existingDocById.tags,
-					readAt: doc.readAt ?? existingDocById.readAt,
-					scrollPosition: doc.scrollPosition ?? existingDocById.scrollPosition,
-					siteName: doc.siteName ?? existingDocById.siteName,
-					author: doc.author ?? existingDocById.author,
-					publishedDate: doc.publishedDate ?? existingDocById.publishedDate,
-					estimatedReadTime:
-						doc.estimatedReadTime ?? existingDocById.estimatedReadTime,
-					coverImage: doc.coverImage ?? existingDocById.coverImage,
-					language: doc.language ?? existingDocById.language,
-					fileData: doc.fileData ?? existingDocById.fileData,
-					fileName: doc.fileName ?? existingDocById.fileName,
-					fileSize: doc.fileSize ?? existingDocById.fileSize,
-					pageCount: doc.pageCount ?? existingDocById.pageCount,
-					category:
-						doc.category ??
-						inferCategoryFromType(doc.type ?? existingDocById.type) ??
-						existingDocById.category,
-				};
-			} else if (existingDocByUrl && existingDocByUrl._id !== doc._id) {
-				// If we have an existing doc with the same URL but different ID, update that instead
-				console.log(`Found existing article with same URL: ${doc.url}`);
-				console.log(
-					`Using existing article ID: ${existingDocByUrl._id} instead of ${doc._id}`,
-				);
-
-				// Update the existing article with the new content
-				finalDoc = {
-					_id: existingDocByUrl._id,
-					_rev: existingDocByUrl._rev,
-					userId: doc.userId ?? existingDocByUrl.userId,
-					title: doc.title ?? existingDocByUrl.title,
-					url: doc.url ?? existingDocByUrl.url,
-					content: doc.content ?? existingDocByUrl.content,
-					excerpt: doc.excerpt ?? existingDocByUrl.excerpt,
-					htmlContent: doc.htmlContent ?? existingDocByUrl.htmlContent,
-					type: doc.type ?? existingDocByUrl.type,
-					// Use the newer savedAt timestamp
-					savedAt: Math.max(doc.savedAt || 0, existingDocByUrl.savedAt || 0),
-					status: doc.status ?? existingDocByUrl.status ?? "inbox",
-					// Prefer the new document's read status if it's explicitly set
-					isRead:
-						doc.isRead !== undefined ? doc.isRead : existingDocByUrl.isRead,
-					favorite: doc.favorite ?? existingDocByUrl.favorite,
-					tags: doc.tags ?? existingDocByUrl.tags,
-					readAt: doc.readAt ?? existingDocByUrl.readAt,
-					scrollPosition: doc.scrollPosition ?? existingDocByUrl.scrollPosition,
-					siteName: doc.siteName ?? existingDocByUrl.siteName,
-					author: doc.author ?? existingDocByUrl.author,
-					publishedDate: doc.publishedDate ?? existingDocByUrl.publishedDate,
-					estimatedReadTime:
-						doc.estimatedReadTime ?? existingDocByUrl.estimatedReadTime,
-					coverImage: doc.coverImage ?? existingDocByUrl.coverImage,
-					language: doc.language ?? existingDocByUrl.language,
-					fileData: doc.fileData ?? existingDocByUrl.fileData,
-					fileName: doc.fileName ?? existingDocByUrl.fileName,
-					fileSize: doc.fileSize ?? existingDocByUrl.fileSize,
-					pageCount: doc.pageCount ?? existingDocByUrl.pageCount,
-					category:
-						doc.category ??
-						inferCategoryFromType(doc.type ?? existingDocByUrl.type) ??
-						existingDocByUrl.category,
-				};
-			} else {
-				// No existing doc with this ID or URL, use as-is
-				// Remove potential _rev if it somehow exists
-				const { _rev, ...newDoc } = doc;
-				finalDoc = newDoc as Article;
-			}
-
-			finalDocsToSave.push(finalDoc);
-			processedUrls.add(normalizedUrl); // Mark this URL as processed
-		}
-=======
+		// Resolved bulkSaveArticles logic: Kept version comparison logic from backup-staging-local
 		// 3. Merge and prepare final documents for bulkDocs
 		const finalDocsToSave: Article[] = docsToProcess.map((doc) => {
 			let resultDoc: Article; // Define result variable outside if/else
@@ -473,7 +317,6 @@
 			}
 			return resultDoc; // Single return point for map callback
 		});
->>>>>>> c90a0fba
 
 		// 4. Execute bulkDocs
 		if (finalDocsToSave.length === 0) {
