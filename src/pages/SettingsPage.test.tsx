--- conflicted
+++ resolved
@@ -14,14 +14,10 @@
 
 import { ThemeProvider } from "@/context/ThemeContext"; // Import real ThemeProvider
 import SettingsPage from "@/pages/SettingsPage";
-<<<<<<< HEAD
-// Removed unused fireEvent
-// Removed unused imports: waitFor, within, PropsWithChildren
-=======
-import { cleanup, render, screen } from "@testing-library/react";
+// Kept necessary i18n imports from backup-staging-local
 import i18n from "i18next"; // Import i18n
 import { I18nextProvider, initReactI18next } from "react-i18next"; // Import provider and init
->>>>>>> c90a0fba
+// Removed comments and duplicate imports
 import { BrowserRouter } from "react-router-dom";
 import { afterEach, beforeEach, describe, expect, it, vi } from "vitest";
 
