--- conflicted
+++ resolved
@@ -246,12 +246,8 @@
 	setIsLoading: React.Dispatch<React.SetStateAction<boolean>>,
 	setIsRefreshing: React.Dispatch<React.SetStateAction<boolean>>,
 	setError: React.Dispatch<React.SetStateAction<Error | null>>,
-<<<<<<< HEAD
 	fetchLockRef: React.MutableRefObject<boolean>, // Pass ref to manage lock
 	hidingArticleIds: Set<string>, // Add hidingArticleIds parameter
-=======
-	fetchLockRef: React.MutableRefObject<boolean>,
->>>>>>> 571beb67
 ) {
 	if (!isSignedIn || !userId) return;
 
@@ -590,21 +586,6 @@
 			}
 		}
 
-<<<<<<< HEAD
-		// Filter out articles being optimistically hidden *before* setting state
-		const articlesToSet = sortedArticlesAfterSync.filter(
-			(doc) => !hidingArticleIds.has(doc._id),
-		);
-		if (articlesToSet.length < sortedArticlesAfterSync.length) {
-			console.log(
-				`Sync Hook: Filtered out ${sortedArticlesAfterSync.length - articlesToSet.length} articles currently hidden optimistically before setting state.`,
-			);
-		}
-
-		if (isMounted) {
-			setArticles(articlesToSet); // Set the filtered list
-			setError(null); // Clear error on successful sync
-=======
 		// === 5. Update UI State ===
 		// Only update UI if there were actual changes or this is the initial load
 		if (
@@ -623,20 +604,20 @@
 				`Sync Hook: Fetched ${finalLocalArticles.length} final articles for UI.`,
 			);
 
-			// Dedupe and sort final list
-			const finalDeduped = deduplicateArticlesById(finalLocalArticles);
-			const finalSorted = [...finalDeduped].sort(
-				(a, b) => (b.savedAt ?? 0) - (a.savedAt ?? 0),
-			);
+			// Filter out articles being optimistically hidden *before* setting state
+			const articlesToSet = finalLocalArticles.filter(
+				(doc) => !hidingArticleIds.has(doc._id),
+			);
+			if (articlesToSet.length < finalLocalArticles.length) {
+				console.log(
+					`Sync Hook: Filtered out ${finalLocalArticles.length - articlesToSet.length} articles currently hidden optimistically before setting state.`,
+				);
+			}
 
 			if (isMounted) {
-				setArticles(finalSorted);
-				setError(null); // Clear error on successful sync completion
-			}
-		} else {
-			console.log("Sync Hook: No changes detected requiring UI update.");
-			if (isMounted) setError(null); // Still clear error if sync was successful w/ no changes
->>>>>>> 571beb67
+				setArticles(articlesToSet); // Set the filtered list
+				setError(null); // Clear error on successful sync
+			}
 		}
 	} catch (syncErr) {
 		console.error("Sync Hook: Top-level error during sync:", syncErr);
@@ -715,19 +696,11 @@
 				setIsLoading,
 				setIsRefreshing,
 				setError,
-<<<<<<< HEAD
 				fetchLockRef, // Pass the ref
 				hidingArticleIds, // Pass hidingArticleIds down
 			);
 		},
 		[isSignedIn, userId, getToken, user, toast, hidingArticleIds], // Add hidingArticleIds dependency
-=======
-				fetchLockRef,
-			);
-		},
-		// Dependencies intentionally limited to prevent unnecessary effect runs.
-		[isSignedIn, userId, getToken],
->>>>>>> 571beb67
 	);
 
 	// --- Main Load and Sync Effect ---
@@ -801,43 +774,29 @@
 		isLoaded,
 		isSignedIn,
 		userId,
-<<<<<<< HEAD
 		loadArticlesFromCache, // Now depends on the stable useCallback reference
 		performCloudSync, // Now depends on the stable useCallback reference
 		isRefreshing,
 		hidingArticleIds, // Add hidingArticleIds dependency to main useEffect
-=======
-		loadArticlesFromCache, // Stable ref
-		performCloudSync, // Stable ref
-		// Removed isRefreshing as direct dependency, managed internally
->>>>>>> 571beb67
 	]);
 
 	// --- Refresh Function ---
 	// Re-implement refresh to simply call performCloudSync directly
 	const refreshArticles = useCallback(async () => {
-		console.log("Sync Hook: Manual refresh triggered.");
 		if (!isInitialized || !isLoaded || !isSignedIn || !userId) {
-			console.log("Sync Hook: Cannot refresh, prerequisites not met.");
-			return articles; // Return current articles
-		}
-		if (fetchLockRef.current) {
-			console.log("Sync Hook: Refresh operation already in progress, skipping");
-			return articles; // Return current articles
-		}
-
-		// Use a separate isMounted flag for this specific operation
+			return articles;
+		}
+
 		let isRefreshMounted = true;
-		fetchLockRef.current = true;
-		setError(null);
-		setIsRefreshing(true); // Set refreshing state for UI feedback
+		const cleanup = () => {
+			isRefreshMounted = false;
+		};
 
 		try {
-<<<<<<< HEAD
 			// Call the standalone sync function directly
 			await _performCloudSync(
-				isMounted,
-				true, // Assume cache is loaded when manually refreshing
+				isRefreshMounted,
+				true,
 				isSignedIn,
 				userId,
 				getToken,
@@ -848,29 +807,20 @@
 				setIsRefreshing,
 				setError,
 				fetchLockRef,
-				hidingArticleIds, // Pass hidingArticleIds down
+				hidingArticleIds,
 			);
 			cleanup();
 			return articles; // Return state before async call, UI updates via state setters
-=======
-			// Call sync directly, assume data might be cached (loadedFromCache = true)
-			await performCloudSync(isRefreshMounted, true);
-			// State updates happen within performCloudSync
->>>>>>> 571beb67
 		} catch (err) {
 			// Error handling is within performCloudSync, but catch here just in case
-			console.error("Sync Hook: Error during refreshArticles call:", err);
-			// UI should show error via setError in performCloudSync
+			console.error("Sync Hook: Error in refreshArticles:", err);
+			if (isRefreshMounted) {
+				setError(err as Error);
+			}
+			return articles;
 		} finally {
-			// Reset refreshing state, lock handled in performCloudSync
-			if (isRefreshMounted) {
-				// setIsLoading(false); // Should be handled by performCloudSync
-				setIsRefreshing(false); // Reset refreshing state here
-			}
-			fetchLockRef.current = false; // Ensure lock is released if performCloudSync failed early
 			isRefreshMounted = false;
 		}
-<<<<<<< HEAD
 	}, [
 		isInitialized,
 		isLoaded,
@@ -879,14 +829,15 @@
 		getToken,
 		user,
 		toast,
-		articles, // Include articles for return value consistency
-		hidingArticleIds, // Add hidingArticleIds dependency
+		articles,
+		setArticles,
+		setIsLoading,
+		setIsRefreshing,
+		setError,
+		fetchLockRef,
+		hidingArticleIds,
 		// No need to depend on performCloudSync useCallback wrapper here, call helper directly
 	]);
-=======
-		return articles; // Return current state (UI updates via state setters)
-	}, [isInitialized, isLoaded, isSignedIn, userId, performCloudSync, articles]);
->>>>>>> 571beb67
 
 	// --- Retry Function ---
 	// Retry can now simply call refreshArticles
