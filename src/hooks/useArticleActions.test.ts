--- conflicted
+++ resolved
@@ -8,13 +8,11 @@
 	waitFor,
 	within,
 } from "@testing-library/react";
-import { renderHook } from "@testing-library/react-hooks";
-
-<<<<<<< HEAD
-=======
+// Removed outdated renderHook import
+
+// Kept imports from backup-staging-local
 import type { Article } from "@/services/db"; // Import Article type
-import { renderHook } from "@testing-library/react";
->>>>>>> c90a0fba
+import { renderHook } from "@testing-library/react"; // Use renderHook from @testing-library/react
 import { beforeEach, describe, expect, it, vi } from "vitest";
 import { useArticleActions } from "./useArticleActions";
 
